/* -*- c++ -*- ----------------------------------------------------------
   LAMMPS - Large-scale Atomic/Molecular Massively Parallel Simulator
   http://lammps.sandia.gov, Sandia National Laboratories
   Steve Plimpton, sjplimp@sandia.gov

   Copyright (2003) Sandia Corporation.  Under the terms of Contract
   DE-AC04-94AL85000 with Sandia Corporation, the U.S. Government retains
   certain rights in this software.  This software is distributed under
   the GNU General Public License.

   See the README file in the top-level LAMMPS directory.
------------------------------------------------------------------------- */

#ifndef LMP_PAIR_H
#define LMP_PAIR_H

#include "pointers.h"
<<<<<<< HEAD
=======
#include "accelerator_kokkos.h"
#include <vector>
>>>>>>> 231ea922

namespace LAMMPS_NS {

class Pair : protected Pointers {
  friend class AngleSDK;
  friend class AngleSDKOMP;
  friend class BondQuartic;
  friend class BondQuarticOMP;
  friend class DihedralCharmm;
  friend class DihedralCharmmOMP;
  friend class FixGPU;
  friend class FixOMP;
  friend class ThrOMP;
  friend class Info;

 public:
  static int instance_total;     // # of Pair classes ever instantiated

  double eng_vdwl,eng_coul;      // accumulated energies
  double virial[6];              // accumulated virial
  double *eatom,**vatom;         // accumulated per-atom energy/virial

  double cutforce;               // max cutoff for all atom pairs
  double **cutsq;                // cutoff sq for each atom pair
  int **setflag;                 // 0/1 = whether each i,j has been set

  int comm_forward;              // size of forward communication (0 if none)
  int comm_reverse;              // size of reverse communication (0 if none)
  int comm_reverse_off;          // size of reverse comm even if newton off

  int single_enable;             // 1 if single() routine exists
  int restartinfo;               // 1 if pair style writes restart info
  int respa_enable;              // 1 if inner/middle/outer rRESPA routines
  int one_coeff;                 // 1 if allows only one coeff * * call
  int manybody_flag;             // 1 if a manybody potential
  int no_virial_fdotr_compute;   // 1 if does not invoke virial_fdotr_compute()
  int writedata;                 // 1 if writes coeffs to data file
  int ghostneigh;                // 1 if pair style needs neighbors of ghosts
  double **cutghost;             // cutoff for each ghost pair

  int ewaldflag;                 // 1 if compatible with Ewald solver
  int pppmflag;                  // 1 if compatible with PPPM solver
  int msmflag;                   // 1 if compatible with MSM solver
  int dispersionflag;            // 1 if compatible with LJ/dispersion solver
  int tip4pflag;                 // 1 if compatible with TIP4P solver
  int dipoleflag;                // 1 if compatible with dipole solver
  int reinitflag;                // 1 if compatible with fix adapt and alike

  int tail_flag;                 // pair_modify flag for LJ tail correction
  double etail,ptail;            // energy/pressure tail corrections
  double etail_ij,ptail_ij;

  int evflag;                    // energy,virial settings
  int eflag_either,eflag_global,eflag_atom;
  int vflag_either,vflag_global,vflag_atom;

  int ncoultablebits;            // size of Coulomb table, accessed by KSpace
  int ndisptablebits;            // size of dispersion table
  double tabinnersq;
  double tabinnerdispsq;
  double *rtable,*drtable,*ftable,*dftable,*ctable,*dctable;
  double *etable,*detable,*ptable,*dptable,*vtable,*dvtable;
  double *rdisptable, *drdisptable, *fdisptable, *dfdisptable;
  double *edisptable, *dedisptable;
  int ncoulshiftbits,ncoulmask;
  int ndispshiftbits, ndispmask;

  int nextra;                    // # of extra quantities pair style calculates
  double *pvector;               // vector of extra pair quantities

  int single_extra;              // number of extra single values calculated
  double *svector;               // vector of extra single quantities

  class NeighList *list;         // standard neighbor list used by most pairs
  class NeighList *listhalf;     // half list used by some pairs
  class NeighList *listfull;     // full list used by some pairs

  int allocated;                 // 0/1 = whether arrays are allocated
                                 //       public so external driver can check
  int compute_flag;              // 0 if skip compute()

  // EDIT 
  std::vector<double> dumpEnergies;
  std::vector<int> chosenAtoms;

  // KOKKOS host/device flag and data masks

  ExecutionSpace execution_space;
  unsigned int datamask_read,datamask_modify;

  Pair(class LAMMPS *);
  virtual ~Pair();

  // top-level Pair methods

  void init();
  virtual void reinit();
  virtual void setup() {}
  double mix_energy(double, double, double, double);
  double mix_distance(double, double);
  void write_file(int, char **);
  void init_bitmap(double, double, int, int &, int &, int &, int &);
  virtual void modify_params(int, char **);
  void compute_dummy(int, int);

  // need to be public, so can be called by pair_style reaxc

  void v_tally(int, double *, double *);
  void ev_tally(int, int, int, int, double, double, double,
                double, double, double);
  void ev_tally3(int, int, int, double, double,
                 double *, double *, double *, double *);
  void ev_tally3sampling(int, int, int, double, double,
                 double *, double *, double *, double *);
  void ev_tally3_nn(int i, int j, int k,
                    double *fj, double *fk,
                    double xij, double yij, double zij,
                    double xik, double yik, double zik);
  void v_tally3(int, int, int, double *, double *, double *, double *);
  void v_tally4(int, int, int, int, double *, double *, double *,
                double *, double *, double *);
  void ev_tally_xyz(int, int, int, int, double, double,
                    double, double, double, double, double, double);

  // general child-class methods

  virtual void compute(int, int) = 0;
  virtual void compute_inner() {}
  virtual void compute_middle() {}
  virtual void compute_outer(int, int) {}

  virtual double single(int, int, int, int,
                        double, double, double,
                        double& fforce) {
    fforce = 0.0;
    return 0.0;
  }

  virtual void settings(int, char **) = 0;
  virtual void coeff(int, char **) = 0;

  virtual void init_style();
  virtual void init_list(int, class NeighList *);
  virtual double init_one(int, int) {return 0.0;}

  virtual void init_tables(double, double *);
  virtual void init_tables_disp(double);
  virtual void free_tables();
  virtual void free_disp_tables();

  virtual void write_restart(FILE *) {}
  virtual void read_restart(FILE *);
  virtual void write_restart_settings(FILE *) {}
  virtual void read_restart_settings(FILE *) {}
  virtual void write_data(FILE *) {}
  virtual void write_data_all(FILE *) {}

  virtual int pack_forward_comm(int, int *, double *, int, int *) {return 0;}
  virtual void unpack_forward_comm(int, int, double *) {}
  virtual int pack_reverse_comm(int, int, double *) {return 0;}
  virtual void unpack_reverse_comm(int, int *, double *) {}
  virtual double memory_usage();

  void set_copymode(int value) {copymode = value;}

  // specific child-class methods for certain Pair styles

  virtual void *extract(const char *, int &) {return NULL;}
  virtual void swap_eam(double *, double **) {}
  virtual void reset_dt() {}
  virtual void min_xf_pointers(int, double **, double **) {}
  virtual void min_xf_get(int) {}
  virtual void min_x_set(int) {}

  // management of callbacks to be run from ev_tally()

 protected:
  int num_tally_compute;
  class Compute **list_tally_compute;
 public:
  virtual void add_tally_callback(class Compute *);
  virtual void del_tally_callback(class Compute *);

 protected:
  int instance_me;        // which Pair class instantiation I am

  enum{GEOMETRIC,ARITHMETIC,SIXTHPOWER};   // mixing options

  int special_lj[4];           // copied from force->special_lj for Kokkos

  int suffix_flag;             // suffix compatibility flag

                                       // pair_modify settings
  int offset_flag,mix_flag;            // flags for offset and mixing
  double tabinner;                     // inner cutoff for Coulomb table
  double tabinner_disp;                 // inner cutoff for dispersion table

 public:
  // custom data type for accessing Coulomb tables

  typedef union {int i; float f;} union_int_float_t;

 protected:
  int vflag_fdotr;
  int maxeatom,maxvatom;

  int copymode;   // if set, do not deallocate during destruction
                  // required when classes are used as functors by Kokkos

  virtual void ev_setup(int, int, int alloc = 1);
  void ev_unset();
  void ev_tally_full(int, double, double, double, double, double, double);
  void ev_tally_xyz_full(int, double, double,
                         double, double, double, double, double, double);
  void ev_tally4(int, int, int, int, double,
                 double *, double *, double *, double *, double *, double *);
  void ev_tally_tip4p(int, int *, double *, double, double);
  void v_tally2(int, int, double, double *);
  void v_tally_tensor(int, int, int, int,
                      double, double, double, double, double, double);
  void virial_fdotr_compute();

  // union data struct for packing 32-bit and 64-bit ints into double bufs
  // see atom_vec.h for documentation

  union ubuf {
    double d;
    int64_t i;
    ubuf(double arg) : d(arg) {}
    ubuf(int64_t arg) : i(arg) {}
    ubuf(int arg) : i(arg) {}
  };

  inline int sbmask(int j) const {
    return j >> SBBITS & 3;
  }
};

}

#endif

/* ERROR/WARNING messages:

E: Illegal ... command

Self-explanatory.  Check the input script syntax and compare to the
documentation for the command.  You can use -echo screen as a
command-line option when running LAMMPS to see the offending line.

E: Too many total bits for bitmapped lookup table

Table size specified via pair_modify command is too large.  Note that
a value of N generates a 2^N size table.

E: Cannot have both pair_modify shift and tail set to yes

These 2 options are contradictory.

E: Cannot use pair tail corrections with 2d simulations

The correction factors are only currently defined for 3d systems.

W: Using pair tail corrections with nonperiodic system

This is probably a bogus thing to do, since tail corrections are
computed by integrating the density of a periodic system out to
infinity.

W: Using pair tail corrections with pair_modify compute no

The tail corrections will thus not be computed.

W: Using pair potential shift with pair_modify compute no

The shift effects will thus not be computed.

W: Using a manybody potential with bonds/angles/dihedrals and special_bond exclusions

This is likely not what you want to do.  The exclusion settings will
eliminate neighbors in the neighbor list, which the manybody potential
needs to calculated its terms correctly.

E: All pair coeffs are not set

All pair coefficients must be set in the data file or by the
pair_coeff command before running a simulation.

E: Fix adapt interface to this pair style not supported

New coding for the pair style would need to be done.

E: Pair style requires a KSpace style

No kspace style is defined.

E: Cannot yet use compute tally with Kokkos

This feature is not yet supported.

E: Pair style does not support pair_write

The pair style does not have a single() function, so it can
not be invoked by pair write.

E: Invalid atom types in pair_write command

Atom types must range from 1 to Ntypes inclusive.

E: Invalid style in pair_write command

Self-explanatory.  Check the input script.

E: Invalid cutoffs in pair_write command

Inner cutoff must be larger than 0.0 and less than outer cutoff.

E: Cannot open pair_write file

The specified output file for pair energies and forces cannot be
opened.  Check that the path and name are correct.

E: Bitmapped lookup tables require int/float be same size

Cannot use pair tables on this machine, because of word sizes.  Use
the pair_modify command with table 0 instead.

W: Table inner cutoff >= outer cutoff

You specified an inner cutoff for a Coulombic table that is longer
than the global cutoff.  Probably not what you wanted.

E: Too many exponent bits for lookup table

Table size specified via pair_modify command does not work with your
machine's floating point representation.

E: Too many mantissa bits for lookup table

Table size specified via pair_modify command does not work with your
machine's floating point representation.

E: Too few bits for lookup table

Table size specified via pair_modify command does not work with your
machine's floating point representation.

*/<|MERGE_RESOLUTION|>--- conflicted
+++ resolved
@@ -15,11 +15,8 @@
 #define LMP_PAIR_H
 
 #include "pointers.h"
-<<<<<<< HEAD
-=======
 #include "accelerator_kokkos.h"
 #include <vector>
->>>>>>> 231ea922
 
 namespace LAMMPS_NS {
 
