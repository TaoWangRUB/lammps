--- conflicted
+++ resolved
@@ -267,11 +267,6 @@
 
       if (rsq1 >= cutoff*cutoff) continue;
 
-<<<<<<< HEAD
-    // get rid of empty elements
-    //Rij = Rij.head_cols(neighbours);
-    //dr = dr.head_rows(neighbours);
-=======
       // store coordinates of neighbour
       double rij = sqrt(rsq1);
       drij(0, neighj) = delxj;
@@ -345,7 +340,6 @@
                                  m_parameters[s][0], m_parameters[s][1], 
                                  m_parameters[s][2], m_parameters[s][3]);
       }
->>>>>>> ff90159e
 
     }
 
